[project]
name = "fallout-instruct"
version = "0.1.0"
description = "Training a Fallout Instruct model."
readme = "README.md"
requires-python = ">=3.13"
dependencies = [
    "accelerate>=1.8.1",
    "aiofiles>=24.1.0",
    "aiohttp>=3.12.13",
    "beautifulsoup4>=4.13.4",
    "bitsandbytes>=0.46.1",
    "click>=8.2.1",
    "datasets>=3.6.0",
    "evaluate>=0.4.4",
    "jupyter>=1.1.1",
<<<<<<< HEAD
    "mwparserfromhell>=0.7.2",
=======
    "nltk>=3.9.1",
>>>>>>> de631057
    "peft>=0.16.0",
    "requests>=2.32.3",
    "rouge-score>=0.1.2",
    "standard-imghdr>=3.13.0",
    "tenacity>=9.1.2",
    "tensorboard>=2.19.0",
    "torch>=2.7.1",
    "tqdm>=4.67.1",
    "transformers>=4.53.1",
]


[build-system]
requires = ["hatchling"]
build-backend = "hatchling.build"

[project.scripts]
scrape="fallout_instruct.scrape:main"
train="fallout_instruct.train:main"
pretrain="fallout_instruct.pretrain:main"
clean-wikia-dump="fallout_instruct.clean_wikia_dump:main"<|MERGE_RESOLUTION|>--- conflicted
+++ resolved
@@ -14,11 +14,8 @@
     "datasets>=3.6.0",
     "evaluate>=0.4.4",
     "jupyter>=1.1.1",
-<<<<<<< HEAD
     "mwparserfromhell>=0.7.2",
-=======
     "nltk>=3.9.1",
->>>>>>> de631057
     "peft>=0.16.0",
     "requests>=2.32.3",
     "rouge-score>=0.1.2",
